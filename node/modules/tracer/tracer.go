--- conflicted
+++ resolved
@@ -30,18 +30,11 @@
 )
 
 type LotusTraceEvent struct {
-<<<<<<< HEAD
-	Type      pubsub_pb.TraceEvent_Type `json:"type,omitempty"`
-	PeerID    string                    `json:"peerID,omitempty"`
-	Timestamp *int64                    `json:"timestamp,omitempty"`
-	PeerScore TraceEvent_PeerScore      `json:"peerScore,omitempty"`
-=======
 	Type       pubsub_pb.TraceEvent_Type `json:"type,omitempty"`
-	PeerID     []byte                    `json:"peerID,omitempty"`
+	PeerID     string                    `json:"peerID,omitempty"`
 	Timestamp  *int64                    `json:"timestamp,omitempty"`
-	PeerScores *TraceEvent_PeerScores    `json:"peerScores,omitempty"`
+	PeerScore  TraceEvent_PeerScore      `json:"peerScore,omitempty"`
 	SourceAuth string                    `json:"sourceAuth,omitempty"`
->>>>>>> e2206147
 }
 
 type TraceEvent_PeerScore struct {
@@ -58,25 +51,14 @@
 
 func (lt *lotusTracer) PeerScores(scores map[peer.ID]*pubsub.PeerScoreSnapshot) {
 	now := time.Now().UnixNano()
-<<<<<<< HEAD
 	for pid, score := range scores {
 		evt := &LotusTraceEvent{
-			Type:      *TraceEvent_PEER_SCORES.Enum(),
-			PeerID:    lt.pid.Pretty(),
-			Timestamp: &now,
-			PeerScore: TraceEvent_PeerScore{PeerID: pid.Pretty(), Score: float32(score.Score)},
+			Type:       *TraceEvent_PEER_SCORES.Enum(),
+			PeerID:     lt.pid.Pretty(),
+			Timestamp:  &now,
+			SourceAuth: lt.sa,
+			PeerScore:  TraceEvent_PeerScore{PeerID: pid.Pretty(), Score: float32(score.Score)},
 		}
-=======
-	evt := &LotusTraceEvent{
-		Type:       *TraceEvent_PEER_SCORES.Enum(),
-		PeerID:     []byte(lt.pid),
-		Timestamp:  &now,
-		SourceAuth: lt.sa,
-		PeerScores: &TraceEvent_PeerScores{
-			Scores: scores,
-		},
-	}
->>>>>>> e2206147
 
 		lt.TraceLotusEvent(evt)
 	}
