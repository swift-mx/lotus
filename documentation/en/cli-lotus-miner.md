# lotus-miner
```
NAME:
   lotus-miner - Filecoin decentralized storage network miner

USAGE:
   lotus-miner [global options] command [command options] [arguments...]

VERSION:
<<<<<<< HEAD
   1.15.4-dev
=======
   1.16.0-dev
>>>>>>> 8212b2c5

COMMANDS:
   init     Initialize a lotus miner repo
   run      Start a lotus miner process
   stop     Stop a running lotus miner
   config   Manage node config
   backup   Create node metadata backup
   version  Print version
   help, h  Shows a list of commands or help for one command
   CHAIN:
     actor  manipulate the miner actor
     info   Print miner info
   DEVELOPER:
     auth          Manage RPC permissions
     log           Manage logging
     wait-api      Wait for lotus api to come online
     fetch-params  Fetch proving parameters
   MARKET:
     storage-deals    Manage storage deals and related configuration
     retrieval-deals  Manage retrieval deals and related configuration
     data-transfers   Manage data transfers
     dagstore         Manage the dagstore on the markets subsystem
     index            Manage the index provider on the markets subsystem
   NETWORK:
     net  Manage P2P Network
   RETRIEVAL:
     pieces  interact with the piecestore
   STORAGE:
     sectors  interact with sector store
     proving  View proving information
     storage  manage sector storage
     sealing  interact with sealing pipeline

GLOBAL OPTIONS:
   --actor value, -a value                  specify other actor to query / manipulate
   --color                                  use color in display output (default: depends on output being a TTY)
   --miner-repo value, --storagerepo value  Specify miner repo path. flag(storagerepo) and env(LOTUS_STORAGE_PATH) are DEPRECATION, will REMOVE SOON (default: "~/.lotusminer") [$LOTUS_MINER_PATH, $LOTUS_STORAGE_PATH]
   --markets-repo value                     Markets repo path [$LOTUS_MARKETS_PATH]
   --call-on-markets                        (experimental; may be removed) call this command against a markets node; use only with common commands like net, auth, pprof, etc. whose target may be ambiguous (default: false)
   --vv                                     enables very verbose mode, useful for debugging the CLI (default: false)
   --help, -h                               show help (default: false)
   --version, -v                            print the version (default: false)
```

## lotus-miner init
```
NAME:
   lotus-miner init - Initialize a lotus miner repo

USAGE:
   lotus-miner init command [command options] [arguments...]

COMMANDS:
   restore  Initialize a lotus miner repo from a backup
   service  Initialize a lotus miner sub-service
   help, h  Shows a list of commands or help for one command

OPTIONS:
   --actor value                specify the address of an already created miner actor
   --create-worker-key          create separate worker key (default: false)
   --worker value, -w value     worker key to use (overrides --create-worker-key)
   --owner value, -o value      owner key to use
   --sector-size value          specify sector size to use (default: "32GiB")
   --pre-sealed-sectors value   specify set of presealed sectors for starting as a genesis miner
   --pre-sealed-metadata value  specify the metadata file for the presealed sectors
   --nosync                     don't check full-node sync status (default: false)
   --symlink-imported-sectors   attempt to symlink to presealed sectors instead of copying them into place (default: false)
   --no-local-storage           don't use storageminer repo for sector storage (default: false)
   --gas-premium value          set gas premium for initialization messages in AttoFIL (default: "0")
   --from value                 select which address to send actor creation message from
   --help, -h                   show help (default: false)
   
```

### lotus-miner init restore
```
NAME:
   lotus-miner init restore - Initialize a lotus miner repo from a backup

USAGE:
   lotus-miner init restore [command options] [backupFile]

OPTIONS:
   --nosync                don't check full-node sync status (default: false)
   --config value          config file (config.toml)
   --storage-config value  storage paths config (storage.json)
   --help, -h              show help (default: false)
   
```

### lotus-miner init service
```
NAME:
   lotus-miner init service - Initialize a lotus miner sub-service

USAGE:
   lotus-miner init service [command options] [backupFile]

OPTIONS:
   --config value            config file (config.toml)
   --nosync                  don't check full-node sync status (default: false)
   --type value              type of service to be enabled
   --api-sealer value        sealer API info (lotus-miner auth api-info --perm=admin)
   --api-sector-index value  sector Index API info (lotus-miner auth api-info --perm=admin)
   --help, -h                show help (default: false)
   
```

## lotus-miner run
```
NAME:
   lotus-miner run - Start a lotus miner process

USAGE:
   lotus-miner run [command options] [arguments...]

OPTIONS:
   --miner-api value     2345
   --enable-gpu-proving  enable use of GPU for mining operations (default: true)
   --nosync              don't check full-node sync status (default: false)
   --manage-fdlimit      manage open file limit (default: true)
   --help, -h            show help (default: false)
   
```

## lotus-miner stop
```
NAME:
   lotus-miner stop - Stop a running lotus miner

USAGE:
   lotus-miner stop [command options] [arguments...]

OPTIONS:
   --help, -h  show help (default: false)
   
```

## lotus-miner config
```
NAME:
   lotus-miner config - Manage node config

USAGE:
   lotus-miner config command [command options] [arguments...]

COMMANDS:
   default  Print default node config
   updated  Print updated node config
   help, h  Shows a list of commands or help for one command

OPTIONS:
   --help, -h  show help (default: false)
   
```

### lotus-miner config default
```
NAME:
   lotus-miner config default - Print default node config

USAGE:
   lotus-miner config default [command options] [arguments...]

OPTIONS:
   --no-comment  don't comment default values (default: false)
   --help, -h    show help (default: false)
   
```

### lotus-miner config updated
```
NAME:
   lotus-miner config updated - Print updated node config

USAGE:
   lotus-miner config updated [command options] [arguments...]

OPTIONS:
   --no-comment  don't comment default values (default: false)
   --help, -h    show help (default: false)
   
```

## lotus-miner backup
```
NAME:
   lotus-miner backup - Create node metadata backup

USAGE:
   lotus-miner backup [command options] [backup file path]

DESCRIPTION:
   The backup command writes a copy of node metadata under the specified path
   
   Online backups:
   For security reasons, the daemon must be have LOTUS_BACKUP_BASE_PATH env var set
   to a path where backup files are supposed to be saved, and the path specified in
   this command must be within this base path

OPTIONS:
   --offline   create backup without the node running (default: false)
   --help, -h  show help (default: false)
   
```

## lotus-miner version
```
NAME:
   lotus-miner version - Print version

USAGE:
   lotus-miner version [command options] [arguments...]

OPTIONS:
   --help, -h  show help (default: false)
   
```

## lotus-miner actor
```
NAME:
   lotus-miner actor - manipulate the miner actor

USAGE:
   lotus-miner actor command [command options] [arguments...]

COMMANDS:
   set-addresses, set-addrs  set addresses that your miner can be publicly dialed on
   withdraw                  withdraw available balance
   repay-debt                pay down a miner's debt
   set-peer-id               set the peer id of your miner
   set-owner                 Set owner address (this command should be invoked twice, first with the old owner as the senderAddress, and then with the new owner)
   control                   Manage control addresses
   propose-change-worker     Propose a worker address change
   confirm-change-worker     Confirm a worker address change
   compact-allocated         compact allocated sectors bitfield
   help, h                   Shows a list of commands or help for one command

OPTIONS:
   --help, -h  show help (default: false)
   
```

#### lotus-miner actor set-addresses, set-addrs
```
```

### lotus-miner actor withdraw
```
NAME:
   lotus-miner actor withdraw - withdraw available balance

USAGE:
   lotus-miner actor withdraw [command options] [amount (FIL)]

OPTIONS:
   --confidence value  number of block confirmations to wait for (default: 5)
   --help, -h          show help (default: false)
   
```

### lotus-miner actor repay-debt
```
NAME:
   lotus-miner actor repay-debt - pay down a miner's debt

USAGE:
   lotus-miner actor repay-debt [command options] [amount (FIL)]

OPTIONS:
   --from value  optionally specify the account to send funds from
   --help, -h    show help (default: false)
   
```

### lotus-miner actor set-peer-id
```
NAME:
   lotus-miner actor set-peer-id - set the peer id of your miner

USAGE:
   lotus-miner actor set-peer-id [command options] [arguments...]

OPTIONS:
   --gas-limit value  set gas limit (default: 0)
   --help, -h         show help (default: false)
   
```

### lotus-miner actor set-owner
```
NAME:
   lotus-miner actor set-owner - Set owner address (this command should be invoked twice, first with the old owner as the senderAddress, and then with the new owner)

USAGE:
   lotus-miner actor set-owner [command options] [newOwnerAddress senderAddress]

OPTIONS:
   --really-do-it  Actually send transaction performing the action (default: false)
   --help, -h      show help (default: false)
   
```

### lotus-miner actor control
```
NAME:
   lotus-miner actor control - Manage control addresses

USAGE:
   lotus-miner actor control command [command options] [arguments...]

COMMANDS:
   list     Get currently set control addresses
   set      Set control address(-es)
   help, h  Shows a list of commands or help for one command

OPTIONS:
   --help, -h  show help (default: false)
   
```

#### lotus-miner actor control list
```
NAME:
   lotus-miner actor control list - Get currently set control addresses

USAGE:
   lotus-miner actor control list [command options] [arguments...]

OPTIONS:
   --verbose   (default: false)
   --color     use color in display output (default: depends on output being a TTY)
   --help, -h  show help (default: false)
   
```

#### lotus-miner actor control set
```
NAME:
   lotus-miner actor control set - Set control address(-es)

USAGE:
   lotus-miner actor control set [command options] [...address]

OPTIONS:
   --really-do-it  Actually send transaction performing the action (default: false)
   --help, -h      show help (default: false)
   
```

### lotus-miner actor propose-change-worker
```
NAME:
   lotus-miner actor propose-change-worker - Propose a worker address change

USAGE:
   lotus-miner actor propose-change-worker [command options] [address]

OPTIONS:
   --really-do-it  Actually send transaction performing the action (default: false)
   --help, -h      show help (default: false)
   
```

### lotus-miner actor confirm-change-worker
```
NAME:
   lotus-miner actor confirm-change-worker - Confirm a worker address change

USAGE:
   lotus-miner actor confirm-change-worker [command options] [address]

OPTIONS:
   --really-do-it  Actually send transaction performing the action (default: false)
   --help, -h      show help (default: false)
   
```

### lotus-miner actor compact-allocated
```
NAME:
   lotus-miner actor compact-allocated - compact allocated sectors bitfield

USAGE:
   lotus-miner actor compact-allocated [command options] [arguments...]

OPTIONS:
   --mask-last-offset value  Mask sector IDs from 0 to 'higest_allocated - offset' (default: 0)
   --mask-upto-n value       Mask sector IDs from 0 to 'n' (default: 0)
   --really-do-it            Actually send transaction performing the action (default: false)
   --help, -h                show help (default: false)
   
```

## lotus-miner info
```
NAME:
   lotus-miner info - Print miner info

USAGE:
   lotus-miner info command [command options] [arguments...]

COMMANDS:
   all      dump all related miner info
   help, h  Shows a list of commands or help for one command

OPTIONS:
   --hide-sectors-info  hide sectors info (default: false)
   --blocks value       Log of produced <blocks> newest blocks and rewards(Miner Fee excluded) (default: 0)
   --help, -h           show help (default: false)
   
```

### lotus-miner info all
```
NAME:
   lotus-miner info all - dump all related miner info

USAGE:
   lotus-miner info all [command options] [arguments...]

OPTIONS:
   --help, -h  show help (default: false)
   
```

## lotus-miner auth
```
NAME:
   lotus-miner auth - Manage RPC permissions

USAGE:
   lotus-miner auth command [command options] [arguments...]

COMMANDS:
   create-token  Create token
   api-info      Get token with API info required to connect to this node
   help, h       Shows a list of commands or help for one command

OPTIONS:
   --help, -h  show help (default: false)
   
```

### lotus-miner auth create-token
```
NAME:
   lotus-miner auth create-token - Create token

USAGE:
   lotus-miner auth create-token [command options] [arguments...]

OPTIONS:
   --perm value  permission to assign to the token, one of: read, write, sign, admin
   --help, -h    show help (default: false)
   
```

### lotus-miner auth api-info
```
NAME:
   lotus-miner auth api-info - Get token with API info required to connect to this node

USAGE:
   lotus-miner auth api-info [command options] [arguments...]

OPTIONS:
   --perm value  permission to assign to the token, one of: read, write, sign, admin
   --help, -h    show help (default: false)
   
```

## lotus-miner log
```
NAME:
   lotus-miner log - Manage logging

USAGE:
   lotus-miner log command [command options] [arguments...]

COMMANDS:
   list       List log systems
   set-level  Set log level
   alerts     Get alert states
   help, h    Shows a list of commands or help for one command

OPTIONS:
   --help, -h  show help (default: false)
   
```

### lotus-miner log list
```
NAME:
   lotus-miner log list - List log systems

USAGE:
   lotus-miner log list [command options] [arguments...]

OPTIONS:
   --help, -h  show help (default: false)
   
```

### lotus-miner log set-level
```
NAME:
   lotus-miner log set-level - Set log level

USAGE:
   lotus-miner log set-level [command options] [level]

DESCRIPTION:
   Set the log level for logging systems:
   
      The system flag can be specified multiple times.
   
      eg) log set-level --system chain --system chainxchg debug
   
      Available Levels:
      debug
      info
      warn
      error
   
      Environment Variables:
      GOLOG_LOG_LEVEL - Default log level for all log systems
      GOLOG_LOG_FMT   - Change output log format (json, nocolor)
      GOLOG_FILE      - Write logs to file
      GOLOG_OUTPUT    - Specify whether to output to file, stderr, stdout or a combination, i.e. file+stderr

OPTIONS:
   --system value  limit to log system
   --help, -h      show help (default: false)
   
```

### lotus-miner log alerts
```
NAME:
   lotus-miner log alerts - Get alert states

USAGE:
   lotus-miner log alerts [command options] [arguments...]

OPTIONS:
   --all       get all (active and inactive) alerts (default: false)
   --help, -h  show help (default: false)
   
```

## lotus-miner wait-api
```
NAME:
   lotus-miner wait-api - Wait for lotus api to come online

USAGE:
   lotus-miner wait-api [command options] [arguments...]

CATEGORY:
   DEVELOPER

OPTIONS:
   --timeout value  duration to wait till fail (default: 30s)
   --help, -h       show help (default: false)
   
```

## lotus-miner fetch-params
```
NAME:
   lotus-miner fetch-params - Fetch proving parameters

USAGE:
   lotus-miner fetch-params [command options] [sectorSize]

CATEGORY:
   DEVELOPER

OPTIONS:
   --help, -h  show help (default: false)
   
```

## lotus-miner storage-deals
```
NAME:
   lotus-miner storage-deals - Manage storage deals and related configuration

USAGE:
   lotus-miner storage-deals command [command options] [arguments...]

COMMANDS:
   import-data        Manually import data for a deal
   list               List all deals for this miner
   selection          Configure acceptance criteria for storage deal proposals
   set-ask            Configure the miner's ask
   get-ask            Print the miner's ask
   set-blocklist      Set the miner's list of blocklisted piece CIDs
   get-blocklist      List the contents of the miner's piece CID blocklist
   reset-blocklist    Remove all entries from the miner's piece CID blocklist
   set-seal-duration  Set the expected time, in minutes, that you expect sealing sectors to take. Deals that start before this duration will be rejected.
   pending-publish    list deals waiting in publish queue
   retry-publish      retry publishing a deal
   help, h            Shows a list of commands or help for one command

OPTIONS:
   --help, -h  show help (default: false)
   
```

### lotus-miner storage-deals import-data
```
NAME:
   lotus-miner storage-deals import-data - Manually import data for a deal

USAGE:
   lotus-miner storage-deals import-data [command options] <proposal CID> <file>

OPTIONS:
   --help, -h  show help (default: false)
   
```

### lotus-miner storage-deals list
```
NAME:
   lotus-miner storage-deals list - List all deals for this miner

USAGE:
   lotus-miner storage-deals list [command options] [arguments...]

OPTIONS:
   --format value  output format of data, supported: table, json (default: "table")
   --verbose, -v   (default: false)
   --watch         watch deal updates in real-time, rather than a one time list (default: false)
   --help, -h      show help (default: false)
   
```

### lotus-miner storage-deals selection
```
NAME:
   lotus-miner storage-deals selection - Configure acceptance criteria for storage deal proposals

USAGE:
   lotus-miner storage-deals selection command [command options] [arguments...]

COMMANDS:
   list     List storage deal proposal selection criteria
   reset    Reset storage deal proposal selection criteria to default values
   reject   Configure criteria which necessitate automatic rejection
   help, h  Shows a list of commands or help for one command

OPTIONS:
   --help, -h  show help (default: false)
   
```

#### lotus-miner storage-deals selection list
```
NAME:
   lotus-miner storage-deals selection list - List storage deal proposal selection criteria

USAGE:
   lotus-miner storage-deals selection list [command options] [arguments...]

OPTIONS:
   --help, -h  show help (default: false)
   
```

#### lotus-miner storage-deals selection reset
```
NAME:
   lotus-miner storage-deals selection reset - Reset storage deal proposal selection criteria to default values

USAGE:
   lotus-miner storage-deals selection reset [command options] [arguments...]

OPTIONS:
   --help, -h  show help (default: false)
   
```

#### lotus-miner storage-deals selection reject
```
NAME:
   lotus-miner storage-deals selection reject - Configure criteria which necessitate automatic rejection

USAGE:
   lotus-miner storage-deals selection reject [command options] [arguments...]

OPTIONS:
   --online      (default: false)
   --offline     (default: false)
   --verified    (default: false)
   --unverified  (default: false)
   --help, -h    show help (default: false)
   
```

### lotus-miner storage-deals set-ask
```
NAME:
   lotus-miner storage-deals set-ask - Configure the miner's ask

USAGE:
   lotus-miner storage-deals set-ask [command options] [arguments...]

OPTIONS:
   --price PRICE           Set the price of the ask for unverified deals (specified as FIL / GiB / Epoch) to PRICE.
   --verified-price PRICE  Set the price of the ask for verified deals (specified as FIL / GiB / Epoch) to PRICE
   --min-piece-size SIZE   Set minimum piece size (w/bit-padding, in bytes) in ask to SIZE (default: 256B)
   --max-piece-size SIZE   Set maximum piece size (w/bit-padding, in bytes) in ask to SIZE (default: miner sector size)
   --help, -h              show help (default: false)
   
```

### lotus-miner storage-deals get-ask
```
NAME:
   lotus-miner storage-deals get-ask - Print the miner's ask

USAGE:
   lotus-miner storage-deals get-ask [command options] [arguments...]

OPTIONS:
   --help, -h  show help (default: false)
   
```

### lotus-miner storage-deals set-blocklist
```
NAME:
   lotus-miner storage-deals set-blocklist - Set the miner's list of blocklisted piece CIDs

USAGE:
   lotus-miner storage-deals set-blocklist [command options] [<path-of-file-containing-newline-delimited-piece-CIDs> (optional, will read from stdin if omitted)]

OPTIONS:
   --help, -h  show help (default: false)
   
```

### lotus-miner storage-deals get-blocklist
```
NAME:
   lotus-miner storage-deals get-blocklist - List the contents of the miner's piece CID blocklist

USAGE:
   lotus-miner storage-deals get-blocklist [command options] [arguments...]

OPTIONS:
   --help, -h  show help (default: false)
   
```

### lotus-miner storage-deals reset-blocklist
```
NAME:
   lotus-miner storage-deals reset-blocklist - Remove all entries from the miner's piece CID blocklist

USAGE:
   lotus-miner storage-deals reset-blocklist [command options] [arguments...]

OPTIONS:
   --help, -h  show help (default: false)
   
```

### lotus-miner storage-deals set-seal-duration
```
NAME:
   lotus-miner storage-deals set-seal-duration - Set the expected time, in minutes, that you expect sealing sectors to take. Deals that start before this duration will be rejected.

USAGE:
   lotus-miner storage-deals set-seal-duration [command options] <minutes>

OPTIONS:
   --help, -h  show help (default: false)
   
```

### lotus-miner storage-deals pending-publish
```
NAME:
   lotus-miner storage-deals pending-publish - list deals waiting in publish queue

USAGE:
   lotus-miner storage-deals pending-publish [command options] [arguments...]

OPTIONS:
   --publish-now  send a publish message now (default: false)
   --help, -h     show help (default: false)
   
```

### lotus-miner storage-deals retry-publish
```
NAME:
   lotus-miner storage-deals retry-publish - retry publishing a deal

USAGE:
   lotus-miner storage-deals retry-publish [command options] <proposal CID>

OPTIONS:
   --help, -h  show help (default: false)
   
```

## lotus-miner retrieval-deals
```
NAME:
   lotus-miner retrieval-deals - Manage retrieval deals and related configuration

USAGE:
   lotus-miner retrieval-deals command [command options] [arguments...]

COMMANDS:
   selection  Configure acceptance criteria for retrieval deal proposals
   list       List all active retrieval deals for this miner
   set-ask    Configure the provider's retrieval ask
   get-ask    Get the provider's current retrieval ask configured by the provider in the ask-store using the set-ask CLI command
   help, h    Shows a list of commands or help for one command

OPTIONS:
   --help, -h  show help (default: false)
   
```

### lotus-miner retrieval-deals selection
```
NAME:
   lotus-miner retrieval-deals selection - Configure acceptance criteria for retrieval deal proposals

USAGE:
   lotus-miner retrieval-deals selection command [command options] [arguments...]

COMMANDS:
   list     List retrieval deal proposal selection criteria
   reset    Reset retrieval deal proposal selection criteria to default values
   reject   Configure criteria which necessitate automatic rejection
   help, h  Shows a list of commands or help for one command

OPTIONS:
   --help, -h  show help (default: false)
   
```

#### lotus-miner retrieval-deals selection list
```
NAME:
   lotus-miner retrieval-deals selection list - List retrieval deal proposal selection criteria

USAGE:
   lotus-miner retrieval-deals selection list [command options] [arguments...]

OPTIONS:
   --help, -h  show help (default: false)
   
```

#### lotus-miner retrieval-deals selection reset
```
NAME:
   lotus-miner retrieval-deals selection reset - Reset retrieval deal proposal selection criteria to default values

USAGE:
   lotus-miner retrieval-deals selection reset [command options] [arguments...]

OPTIONS:
   --help, -h  show help (default: false)
   
```

#### lotus-miner retrieval-deals selection reject
```
NAME:
   lotus-miner retrieval-deals selection reject - Configure criteria which necessitate automatic rejection

USAGE:
   lotus-miner retrieval-deals selection reject [command options] [arguments...]

OPTIONS:
   --online    (default: false)
   --offline   (default: false)
   --help, -h  show help (default: false)
   
```

### lotus-miner retrieval-deals list
```
NAME:
   lotus-miner retrieval-deals list - List all active retrieval deals for this miner

USAGE:
   lotus-miner retrieval-deals list [command options] [arguments...]

OPTIONS:
   --help, -h  show help (default: false)
   
```

### lotus-miner retrieval-deals set-ask
```
NAME:
   lotus-miner retrieval-deals set-ask - Configure the provider's retrieval ask

USAGE:
   lotus-miner retrieval-deals set-ask [command options] [arguments...]

OPTIONS:
   --price value                      Set the price of the ask for retrievals (FIL/GiB)
   --unseal-price value               Set the price to unseal
   --payment-interval value           Set the payment interval (in bytes) for retrieval (default: 1MiB)
   --payment-interval-increase value  Set the payment interval increase (in bytes) for retrieval (default: 1MiB)
   --help, -h                         show help (default: false)
   
```

### lotus-miner retrieval-deals get-ask
```
NAME:
   lotus-miner retrieval-deals get-ask - Get the provider's current retrieval ask configured by the provider in the ask-store using the set-ask CLI command

USAGE:
   lotus-miner retrieval-deals get-ask [command options] [arguments...]

OPTIONS:
   --help, -h  show help (default: false)
   
```

## lotus-miner data-transfers
```
NAME:
   lotus-miner data-transfers - Manage data transfers

USAGE:
   lotus-miner data-transfers command [command options] [arguments...]

COMMANDS:
   list         List ongoing data transfers for this miner
   restart      Force restart a stalled data transfer
   cancel       Force cancel a data transfer
   diagnostics  Get detailed diagnostics on active transfers with a specific peer
   help, h      Shows a list of commands or help for one command

OPTIONS:
   --help, -h  show help (default: false)
   
```

### lotus-miner data-transfers list
```
NAME:
   lotus-miner data-transfers list - List ongoing data transfers for this miner

USAGE:
   lotus-miner data-transfers list [command options] [arguments...]

OPTIONS:
   --verbose, -v  print verbose transfer details (default: false)
   --color        use color in display output (default: depends on output being a TTY)
   --completed    show completed data transfers (default: false)
   --watch        watch deal updates in real-time, rather than a one time list (default: false)
   --show-failed  show failed/cancelled transfers (default: false)
   --help, -h     show help (default: false)
   
```

### lotus-miner data-transfers restart
```
NAME:
   lotus-miner data-transfers restart - Force restart a stalled data transfer

USAGE:
   lotus-miner data-transfers restart [command options] [arguments...]

OPTIONS:
   --peerid value  narrow to transfer with specific peer
   --initiator     specify only transfers where peer is/is not initiator (default: false)
   --help, -h      show help (default: false)
   
```

### lotus-miner data-transfers cancel
```
NAME:
   lotus-miner data-transfers cancel - Force cancel a data transfer

USAGE:
   lotus-miner data-transfers cancel [command options] [arguments...]

OPTIONS:
   --peerid value          narrow to transfer with specific peer
   --initiator             specify only transfers where peer is/is not initiator (default: false)
   --cancel-timeout value  time to wait for cancel to be sent to client (default: 5s)
   --help, -h              show help (default: false)
   
```

### lotus-miner data-transfers diagnostics
```
NAME:
   lotus-miner data-transfers diagnostics - Get detailed diagnostics on active transfers with a specific peer

USAGE:
   lotus-miner data-transfers diagnostics [command options] [arguments...]

OPTIONS:
   --help, -h  show help (default: false)
   
```

## lotus-miner dagstore
```
NAME:
   lotus-miner dagstore - Manage the dagstore on the markets subsystem

USAGE:
   lotus-miner dagstore command [command options] [arguments...]

COMMANDS:
   list-shards       List all shards known to the dagstore, with their current status
   register-shard    Register a shard
   initialize-shard  Initialize the specified shard
   recover-shard     Attempt to recover a shard in errored state
   initialize-all    Initialize all uninitialized shards, streaming results as they're produced; only shards for unsealed pieces are initialized by default
   gc                Garbage collect the dagstore
   lookup-pieces     Lookup pieces that a given CID belongs to
   help, h           Shows a list of commands or help for one command

OPTIONS:
   --help, -h  show help (default: false)
   
```

### lotus-miner dagstore list-shards
```
NAME:
   lotus-miner dagstore list-shards - List all shards known to the dagstore, with their current status

USAGE:
   lotus-miner dagstore list-shards [command options] [arguments...]

OPTIONS:
   --color     use color in display output (default: depends on output being a TTY)
   --help, -h  show help (default: false)
   
```

### lotus-miner dagstore register-shard
```
NAME:
   lotus-miner dagstore register-shard - Register a shard

USAGE:
   lotus-miner dagstore register-shard [command options] [key]

OPTIONS:
   --color     use color in display output (default: depends on output being a TTY)
   --help, -h  show help (default: false)
   
```

### lotus-miner dagstore initialize-shard
```
NAME:
   lotus-miner dagstore initialize-shard - Initialize the specified shard

USAGE:
   lotus-miner dagstore initialize-shard [command options] [key]

OPTIONS:
   --color     use color in display output (default: depends on output being a TTY)
   --help, -h  show help (default: false)
   
```

### lotus-miner dagstore recover-shard
```
NAME:
   lotus-miner dagstore recover-shard - Attempt to recover a shard in errored state

USAGE:
   lotus-miner dagstore recover-shard [command options] [key]

OPTIONS:
   --color     use color in display output (default: depends on output being a TTY)
   --help, -h  show help (default: false)
   
```

### lotus-miner dagstore initialize-all
```
NAME:
   lotus-miner dagstore initialize-all - Initialize all uninitialized shards, streaming results as they're produced; only shards for unsealed pieces are initialized by default

USAGE:
   lotus-miner dagstore initialize-all [command options] [arguments...]

OPTIONS:
   --concurrency value  maximum shards to initialize concurrently at a time; use 0 for unlimited (default: 0)
   --include-sealed     initialize sealed pieces as well (default: false)
   --color              use color in display output (default: depends on output being a TTY)
   --help, -h           show help (default: false)
   
```

### lotus-miner dagstore gc
```
NAME:
   lotus-miner dagstore gc - Garbage collect the dagstore

USAGE:
   lotus-miner dagstore gc [command options] [arguments...]

OPTIONS:
   --color     use color in display output (default: depends on output being a TTY)
   --help, -h  show help (default: false)
   
```

### lotus-miner dagstore lookup-pieces
```
NAME:
   lotus-miner dagstore lookup-pieces - Lookup pieces that a given CID belongs to

USAGE:
   lotus-miner dagstore lookup-pieces [command options] <cid>

OPTIONS:
   --color     use color in display output (default: depends on output being a TTY)
   --help, -h  show help (default: false)
   
```

## lotus-miner index
```
NAME:
   lotus-miner index - Manage the index provider on the markets subsystem

USAGE:
   lotus-miner index command [command options] [arguments...]

COMMANDS:
   announce      Announce a deal to indexers so they can download its index
   announce-all  Announce all active deals to indexers so they can download the indices
   help, h       Shows a list of commands or help for one command

OPTIONS:
   --help, -h  show help (default: false)
   
```

### lotus-miner index announce
```
NAME:
   lotus-miner index announce - Announce a deal to indexers so they can download its index

USAGE:
   lotus-miner index announce [command options] <deal proposal cid>

OPTIONS:
   --color     use color in display output (default: depends on output being a TTY)
   --help, -h  show help (default: false)
   
```

### lotus-miner index announce-all
```
NAME:
   lotus-miner index announce-all - Announce all active deals to indexers so they can download the indices

USAGE:
   lotus-miner index announce-all [command options] [arguments...]

OPTIONS:
   --color     use color in display output (default: depends on output being a TTY)
   --help, -h  show help (default: false)
   
```

## lotus-miner net
```
NAME:
   lotus-miner net - Manage P2P Network

USAGE:
   lotus-miner net command [command options] [arguments...]

COMMANDS:
   peers                Print peers
   ping                 Ping peers
   connect              Connect to a peer
   listen               List listen addresses
   id                   Get node identity
   find-peer, findpeer  Find the addresses of a given peerID
   scores               Print peers' pubsub scores
   reachability         Print information about reachability from the internet
   bandwidth            Print bandwidth usage information
   block                Manage network connection gating rules
   stat                 Report resource usage for a scope
   limit                Get or set resource limits for a scope
   protect              Add one or more peer IDs to the list of protected peer connections
   unprotect            Remove one or more peer IDs from the list of protected peer connections.
   list-protected       List the peer IDs with protected connection.
   help, h              Shows a list of commands or help for one command

OPTIONS:
   --help, -h  show help (default: false)
   
```

### lotus-miner net peers
```
NAME:
   lotus-miner net peers - Print peers

USAGE:
   lotus-miner net peers [command options] [arguments...]

OPTIONS:
   --agent, -a     Print agent name (default: false)
   --extended, -x  Print extended peer information in json (default: false)
   --help, -h      show help (default: false)
   
```

### lotus-miner net ping
```
NAME:
   lotus-miner net ping - Ping peers

USAGE:
   lotus-miner net ping [command options] [arguments...]

OPTIONS:
   --count value, -c value     specify the number of times it should ping (default: 10)
   --interval value, -i value  minimum time between pings (default: 1s)
   --help, -h                  show help (default: false)
   
```

### lotus-miner net connect
```
NAME:
   lotus-miner net connect - Connect to a peer

USAGE:
   lotus-miner net connect [command options] [peerMultiaddr|minerActorAddress]

OPTIONS:
   --help, -h  show help (default: false)
   
```

### lotus-miner net listen
```
NAME:
   lotus-miner net listen - List listen addresses

USAGE:
   lotus-miner net listen [command options] [arguments...]

OPTIONS:
   --help, -h  show help (default: false)
   
```

### lotus-miner net id
```
NAME:
   lotus-miner net id - Get node identity

USAGE:
   lotus-miner net id [command options] [arguments...]

OPTIONS:
   --help, -h  show help (default: false)
   
```

#### lotus-miner net find-peer, findpeer
```
```

### lotus-miner net scores
```
NAME:
   lotus-miner net scores - Print peers' pubsub scores

USAGE:
   lotus-miner net scores [command options] [arguments...]

OPTIONS:
   --extended, -x  print extended peer scores in json (default: false)
   --help, -h      show help (default: false)
   
```

### lotus-miner net reachability
```
NAME:
   lotus-miner net reachability - Print information about reachability from the internet

USAGE:
   lotus-miner net reachability [command options] [arguments...]

OPTIONS:
   --help, -h  show help (default: false)
   
```

### lotus-miner net bandwidth
```
NAME:
   lotus-miner net bandwidth - Print bandwidth usage information

USAGE:
   lotus-miner net bandwidth [command options] [arguments...]

OPTIONS:
   --by-peer      list bandwidth usage by peer (default: false)
   --by-protocol  list bandwidth usage by protocol (default: false)
   --help, -h     show help (default: false)
   
```

### lotus-miner net block
```
NAME:
   lotus-miner net block - Manage network connection gating rules

USAGE:
   lotus-miner net block command [command options] [arguments...]

COMMANDS:
   add      Add connection gating rules
   remove   Remove connection gating rules
   list     list connection gating rules
   help, h  Shows a list of commands or help for one command

OPTIONS:
   --help, -h  show help (default: false)
   
```

#### lotus-miner net block add
```
NAME:
   lotus-miner net block add - Add connection gating rules

USAGE:
   lotus-miner net block add command [command options] [arguments...]

COMMANDS:
   peer     Block a peer
   ip       Block an IP address
   subnet   Block an IP subnet
   help, h  Shows a list of commands or help for one command

OPTIONS:
   --help, -h  show help (default: false)
   
```

##### lotus-miner net block add peer
```
NAME:
   lotus-miner net block add peer - Block a peer

USAGE:
   lotus-miner net block add peer [command options] <Peer> ...

OPTIONS:
   --help, -h  show help (default: false)
   
```

##### lotus-miner net block add ip
```
NAME:
   lotus-miner net block add ip - Block an IP address

USAGE:
   lotus-miner net block add ip [command options] <IP> ...

OPTIONS:
   --help, -h  show help (default: false)
   
```

##### lotus-miner net block add subnet
```
NAME:
   lotus-miner net block add subnet - Block an IP subnet

USAGE:
   lotus-miner net block add subnet [command options] <CIDR> ...

OPTIONS:
   --help, -h  show help (default: false)
   
```

#### lotus-miner net block remove
```
NAME:
   lotus-miner net block remove - Remove connection gating rules

USAGE:
   lotus-miner net block remove command [command options] [arguments...]

COMMANDS:
   peer     Unblock a peer
   ip       Unblock an IP address
   subnet   Unblock an IP subnet
   help, h  Shows a list of commands or help for one command

OPTIONS:
   --help, -h  show help (default: false)
   
```

##### lotus-miner net block remove peer
```
NAME:
   lotus-miner net block remove peer - Unblock a peer

USAGE:
   lotus-miner net block remove peer [command options] <Peer> ...

OPTIONS:
   --help, -h  show help (default: false)
   
```

##### lotus-miner net block remove ip
```
NAME:
   lotus-miner net block remove ip - Unblock an IP address

USAGE:
   lotus-miner net block remove ip [command options] <IP> ...

OPTIONS:
   --help, -h  show help (default: false)
   
```

##### lotus-miner net block remove subnet
```
NAME:
   lotus-miner net block remove subnet - Unblock an IP subnet

USAGE:
   lotus-miner net block remove subnet [command options] <CIDR> ...

OPTIONS:
   --help, -h  show help (default: false)
   
```

#### lotus-miner net block list
```
NAME:
   lotus-miner net block list - list connection gating rules

USAGE:
   lotus-miner net block list [command options] [arguments...]

OPTIONS:
   --help, -h  show help (default: false)
   
```

### lotus-miner net stat
```
NAME:
   lotus-miner net stat - Report resource usage for a scope

USAGE:
   lotus-miner net stat [command options] scope

DESCRIPTION:
   Report resource usage for a scope.
   
     The scope can be one of the following:
     - system        -- reports the system aggregate resource usage.
     - transient     -- reports the transient resource usage.
     - svc:<service> -- reports the resource usage of a specific service.
     - proto:<proto> -- reports the resource usage of a specific protocol.
     - peer:<peer>   -- reports the resource usage of a specific peer.
     - all           -- reports the resource usage for all currently active scopes.

OPTIONS:
   --json      (default: false)
   --help, -h  show help (default: false)
   
```

### lotus-miner net limit
```
NAME:
   lotus-miner net limit - Get or set resource limits for a scope

USAGE:
   lotus-miner net limit [command options] scope [limit]

DESCRIPTION:
   Get or set resource limits for a scope.
   
     The scope can be one of the following:
     - system        -- reports the system aggregate resource usage.
     - transient     -- reports the transient resource usage.
     - svc:<service> -- reports the resource usage of a specific service.
     - proto:<proto> -- reports the resource usage of a specific protocol.
     - peer:<peer>   -- reports the resource usage of a specific peer.
   
    The limit is json-formatted, with the same structure as the limits file.

OPTIONS:
   --set       set the limit for a scope (default: false)
   --help, -h  show help (default: false)
   
```

### lotus-miner net protect
```
NAME:
   lotus-miner net protect - Add one or more peer IDs to the list of protected peer connections

USAGE:
   lotus-miner net protect [command options] <peer-id> [<peer-id>...]

OPTIONS:
   --help, -h  show help (default: false)
   
```

### lotus-miner net unprotect
```
NAME:
   lotus-miner net unprotect - Remove one or more peer IDs from the list of protected peer connections.

USAGE:
   lotus-miner net unprotect [command options] <peer-id> [<peer-id>...]

OPTIONS:
   --help, -h  show help (default: false)
   
```

### lotus-miner net list-protected
```
NAME:
   lotus-miner net list-protected - List the peer IDs with protected connection.

USAGE:
   lotus-miner net list-protected [command options] [arguments...]

OPTIONS:
   --help, -h  show help (default: false)
   
```

## lotus-miner pieces
```
NAME:
   lotus-miner pieces - interact with the piecestore

USAGE:
   lotus-miner pieces command [command options] [arguments...]

DESCRIPTION:
   The piecestore is a database that tracks and manages data that is made available to the retrieval market

COMMANDS:
   list-pieces  list registered pieces
   list-cids    list registered payload CIDs
   piece-info   get registered information for a given piece CID
   cid-info     get registered information for a given payload CID
   help, h      Shows a list of commands or help for one command

OPTIONS:
   --help, -h  show help (default: false)
   
```

### lotus-miner pieces list-pieces
```
NAME:
   lotus-miner pieces list-pieces - list registered pieces

USAGE:
   lotus-miner pieces list-pieces [command options] [arguments...]

OPTIONS:
   --help, -h  show help (default: false)
   
```

### lotus-miner pieces list-cids
```
NAME:
   lotus-miner pieces list-cids - list registered payload CIDs

USAGE:
   lotus-miner pieces list-cids [command options] [arguments...]

OPTIONS:
   --verbose, -v  (default: false)
   --help, -h     show help (default: false)
   
```

### lotus-miner pieces piece-info
```
NAME:
   lotus-miner pieces piece-info - get registered information for a given piece CID

USAGE:
   lotus-miner pieces piece-info [command options] [arguments...]

OPTIONS:
   --help, -h  show help (default: false)
   
```

### lotus-miner pieces cid-info
```
NAME:
   lotus-miner pieces cid-info - get registered information for a given payload CID

USAGE:
   lotus-miner pieces cid-info [command options] [arguments...]

OPTIONS:
   --help, -h  show help (default: false)
   
```

## lotus-miner sectors
```
NAME:
   lotus-miner sectors - interact with sector store

USAGE:
   lotus-miner sectors command [command options] [arguments...]

COMMANDS:
   status                Get the seal status of a sector by its number
   list                  List sectors
   refs                  List References to sectors
   update-state          ADVANCED: manually update the state of a sector, this may aid in error recovery
   pledge                store random data in a sector
   precommits            Print on-chain precommit info
   check-expire          Inspect expiring sectors
   expired               Get or cleanup expired sectors
   renew                 Renew expiring sectors while not exceeding each sector's max life
   extend                Extend sector expiration
   terminate             Terminate sector on-chain then remove (WARNING: This means losing power and collateral for the removed sector)
   remove                Forcefully remove a sector (WARNING: This means losing power and collateral for the removed sector (use 'terminate' for lower penalty))
   snap-up               Mark a committed capacity sector to be filled with deals
   abort-upgrade         Abort the attempted (SnapDeals) upgrade of a CC sector, reverting it to as before
   seal                  Manually start sealing a sector (filling any unused space with junk)
   set-seal-delay        Set the time, in minutes, that a new sector waits for deals before sealing starts
   get-cc-collateral     Get the collateral required to pledge a committed capacity sector
   batching              manage batch sector operations
   match-pending-pieces  force a refreshed match of pending pieces to open sectors without manually waiting for more deals
   compact-partitions    removes dead sectors from partitions and reduces the number of partitions used if possible
   help, h               Shows a list of commands or help for one command

OPTIONS:
   --help, -h  show help (default: false)
   
```

### lotus-miner sectors status
```
NAME:
   lotus-miner sectors status - Get the seal status of a sector by its number

USAGE:
   lotus-miner sectors status [command options] <sectorNum>

OPTIONS:
   --log, -l             display event log (default: false)
   --on-chain-info, -c   show sector on chain info (default: false)
   --partition-info, -p  show partition related info (default: false)
   --proof               print snark proof bytes as hex (default: false)
   --help, -h            show help (default: false)
   
```

### lotus-miner sectors list
```
NAME:
   lotus-miner sectors list - List sectors

USAGE:
   lotus-miner sectors list [command options] [arguments...]

OPTIONS:
   --show-removed, -r    show removed sectors (default: false)
   --color, -c           use color in display output (default: depends on output being a TTY)
   --fast, -f            don't show on-chain info for better performance (default: false)
   --events, -e          display number of events the sector has received (default: false)
   --initial-pledge, -p  display initial pledge (default: false)
   --seal-time, -t       display how long it took for the sector to be sealed (default: false)
   --states value        filter sectors by a comma-separated list of states
   --unproven, -u        only show sectors which aren't in the 'Proving' state (default: false)
   --help, -h            show help (default: false)
   
```

### lotus-miner sectors refs
```
NAME:
   lotus-miner sectors refs - List References to sectors

USAGE:
   lotus-miner sectors refs [command options] [arguments...]

OPTIONS:
   --help, -h  show help (default: false)
   
```

### lotus-miner sectors update-state
```
NAME:
   lotus-miner sectors update-state - ADVANCED: manually update the state of a sector, this may aid in error recovery

USAGE:
   lotus-miner sectors update-state [command options] <sectorNum> <newState>

OPTIONS:
   --really-do-it  pass this flag if you know what you are doing (default: false)
   --help, -h      show help (default: false)
   
```

### lotus-miner sectors pledge
```
NAME:
   lotus-miner sectors pledge - store random data in a sector

USAGE:
   lotus-miner sectors pledge [command options] [arguments...]

OPTIONS:
   --help, -h  show help (default: false)
   
```

### lotus-miner sectors precommits
```
NAME:
   lotus-miner sectors precommits - Print on-chain precommit info

USAGE:
   lotus-miner sectors precommits [command options] [arguments...]

OPTIONS:
   --help, -h  show help (default: false)
   
```

### lotus-miner sectors check-expire
```
NAME:
   lotus-miner sectors check-expire - Inspect expiring sectors

USAGE:
   lotus-miner sectors check-expire [command options] [arguments...]

OPTIONS:
   --cutoff value  skip sectors whose current expiration is more than <cutoff> epochs from now, defaults to 60 days (default: 172800)
   --help, -h      show help (default: false)
   
```

### lotus-miner sectors expired
```
NAME:
   lotus-miner sectors expired - Get or cleanup expired sectors

USAGE:
   lotus-miner sectors expired [command options] [arguments...]

OPTIONS:
   --show-removed         show removed sectors (default: false)
   --remove-expired       remove expired sectors (default: false)
   --expired-epoch value  epoch at which to check sector expirations (default: WinningPoSt lookback epoch)
   --help, -h             show help (default: false)
   
```

### lotus-miner sectors renew
```
NAME:
   lotus-miner sectors renew - Renew expiring sectors while not exceeding each sector's max life

USAGE:
   lotus-miner sectors renew [command options] [arguments...]

OPTIONS:
   --from value            only consider sectors whose current expiration epoch is in the range of [from, to], <from> defaults to: now + 120 (1 hour) (default: 0)
   --to value              only consider sectors whose current expiration epoch is in the range of [from, to], <to> defaults to: now + 92160 (32 days) (default: 0)
   --sector-file value     provide a file containing one sector number in each line, ignoring above selecting criteria
   --exclude value         optionally provide a file containing excluding sectors
   --extension value       try to extend selected sectors by this number of epochs, defaults to 540 days (default: 1555200)
   --new-expiration value  try to extend selected sectors to this epoch, ignoring extension (default: 0)
   --tolerance value       don't try to extend sectors by fewer than this number of epochs, defaults to 7 days (default: 20160)
   --max-fee value         use up to this amount of FIL for one message. pass this flag to avoid message congestion. (default: "0")
   --really-do-it          pass this flag to really renew sectors, otherwise will only print out json representation of parameters (default: false)
   --help, -h              show help (default: false)
   
```

### lotus-miner sectors extend
```
NAME:
   lotus-miner sectors extend - Extend sector expiration

USAGE:
   lotus-miner sectors extend [command options] <sectorNumbers...>

OPTIONS:
   --new-expiration value     new expiration epoch (default: 0)
   --v1-sectors               renews all v1 sectors up to the maximum possible lifetime (default: false)
   --tolerance value          when extending v1 sectors, don't try to extend sectors by fewer than this number of epochs (default: 20160)
   --expiration-ignore value  when extending v1 sectors, skip sectors whose current expiration is less than <ignore> epochs from now (default: 120)
   --expiration-cutoff value  when extending v1 sectors, skip sectors whose current expiration is more than <cutoff> epochs from now (infinity if unspecified) (default: 0)
                              
   --help, -h                 show help (default: false)
   
```

### lotus-miner sectors terminate
```
NAME:
   lotus-miner sectors terminate - Terminate sector on-chain then remove (WARNING: This means losing power and collateral for the removed sector)

USAGE:
   lotus-miner sectors terminate command [command options] <sectorNum>

COMMANDS:
   flush    Send a terminate message if there are sectors queued for termination
   pending  List sector numbers of sectors pending termination
   help, h  Shows a list of commands or help for one command

OPTIONS:
   --really-do-it  pass this flag if you know what you are doing (default: false)
   --help, -h      show help (default: false)
   
```

#### lotus-miner sectors terminate flush
```
NAME:
   lotus-miner sectors terminate flush - Send a terminate message if there are sectors queued for termination

USAGE:
   lotus-miner sectors terminate flush [command options] [arguments...]

OPTIONS:
   --help, -h  show help (default: false)
   
```

#### lotus-miner sectors terminate pending
```
NAME:
   lotus-miner sectors terminate pending - List sector numbers of sectors pending termination

USAGE:
   lotus-miner sectors terminate pending [command options] [arguments...]

OPTIONS:
   --help, -h  show help (default: false)
   
```

### lotus-miner sectors remove
```
NAME:
   lotus-miner sectors remove - Forcefully remove a sector (WARNING: This means losing power and collateral for the removed sector (use 'terminate' for lower penalty))

USAGE:
   lotus-miner sectors remove [command options] <sectorNum>

OPTIONS:
   --really-do-it  pass this flag if you know what you are doing (default: false)
   --help, -h      show help (default: false)
   
```

### lotus-miner sectors snap-up
```
NAME:
   lotus-miner sectors snap-up - Mark a committed capacity sector to be filled with deals

USAGE:
   lotus-miner sectors snap-up [command options] <sectorNum>

OPTIONS:
   --help, -h  show help (default: false)
   
```

### lotus-miner sectors abort-upgrade
```
NAME:
   lotus-miner sectors abort-upgrade - Abort the attempted (SnapDeals) upgrade of a CC sector, reverting it to as before

USAGE:
   lotus-miner sectors abort-upgrade [command options] <sectorNum>

OPTIONS:
   --really-do-it  pass this flag if you know what you are doing (default: false)
   --help, -h      show help (default: false)
   
```

### lotus-miner sectors seal
```
NAME:
   lotus-miner sectors seal - Manually start sealing a sector (filling any unused space with junk)

USAGE:
   lotus-miner sectors seal [command options] <sectorNum>

OPTIONS:
   --help, -h  show help (default: false)
   
```

### lotus-miner sectors set-seal-delay
```
NAME:
   lotus-miner sectors set-seal-delay - Set the time, in minutes, that a new sector waits for deals before sealing starts

USAGE:
   lotus-miner sectors set-seal-delay [command options] <minutes>

OPTIONS:
   --help, -h  show help (default: false)
   
```

### lotus-miner sectors get-cc-collateral
```
NAME:
   lotus-miner sectors get-cc-collateral - Get the collateral required to pledge a committed capacity sector

USAGE:
   lotus-miner sectors get-cc-collateral [command options] [arguments...]

OPTIONS:
   --expiration value  the epoch when the sector will expire (default: 0)
   --help, -h          show help (default: false)
   
```

### lotus-miner sectors batching
```
NAME:
   lotus-miner sectors batching - manage batch sector operations

USAGE:
   lotus-miner sectors batching command [command options] [arguments...]

COMMANDS:
   commit     list sectors waiting in commit batch queue
   precommit  list sectors waiting in precommit batch queue
   help, h    Shows a list of commands or help for one command

OPTIONS:
   --help, -h  show help (default: false)
   
```

#### lotus-miner sectors batching commit
```
NAME:
   lotus-miner sectors batching commit - list sectors waiting in commit batch queue

USAGE:
   lotus-miner sectors batching commit [command options] [arguments...]

OPTIONS:
   --publish-now  send a batch now (default: false)
   --help, -h     show help (default: false)
   
```

#### lotus-miner sectors batching precommit
```
NAME:
   lotus-miner sectors batching precommit - list sectors waiting in precommit batch queue

USAGE:
   lotus-miner sectors batching precommit [command options] [arguments...]

OPTIONS:
   --publish-now  send a batch now (default: false)
   --help, -h     show help (default: false)
   
```

### lotus-miner sectors match-pending-pieces
```
NAME:
   lotus-miner sectors match-pending-pieces - force a refreshed match of pending pieces to open sectors without manually waiting for more deals

USAGE:
   lotus-miner sectors match-pending-pieces [command options] [arguments...]

OPTIONS:
   --help, -h  show help (default: false)
   
```

### lotus-miner sectors compact-partitions
```
NAME:
   lotus-miner sectors compact-partitions - removes dead sectors from partitions and reduces the number of partitions used if possible

USAGE:
   lotus-miner sectors compact-partitions [command options] [arguments...]

OPTIONS:
   --deadline value    the deadline to compact the partitions in (default: 0)
   --partitions value  list of partitions to compact sectors in
   --really-do-it      Actually send transaction performing the action (default: false)
<<<<<<< HEAD
=======
   --actor value       Specify the address of the miner to run this command
>>>>>>> 8212b2c5
   --help, -h          show help (default: false)
   
```

## lotus-miner proving
```
NAME:
   lotus-miner proving - View proving information

USAGE:
   lotus-miner proving command [command options] [arguments...]

COMMANDS:
   info       View current state information
   deadlines  View the current proving period deadlines information
   deadline   View the current proving period deadline information by its index 
   faults     View the currently known proving faulty sectors information
   check      Check sectors provable
   workers    list workers
   compute    
   help, h    Shows a list of commands or help for one command

OPTIONS:
   --help, -h  show help (default: false)
   
```

### lotus-miner proving info
```
NAME:
   lotus-miner proving info - View current state information

USAGE:
   lotus-miner proving info [command options] [arguments...]

OPTIONS:
   --help, -h  show help (default: false)
   
```

### lotus-miner proving deadlines
```
NAME:
   lotus-miner proving deadlines - View the current proving period deadlines information

USAGE:
   lotus-miner proving deadlines [command options] [arguments...]

OPTIONS:
   --help, -h  show help (default: false)
   
```

### lotus-miner proving deadline
```
NAME:
   lotus-miner proving deadline - View the current proving period deadline information by its index 

USAGE:
   lotus-miner proving deadline [command options] <deadlineIdx>

OPTIONS:
   --help, -h  show help (default: false)
   
```

### lotus-miner proving faults
```
NAME:
   lotus-miner proving faults - View the currently known proving faulty sectors information

USAGE:
   lotus-miner proving faults [command options] [arguments...]

OPTIONS:
   --help, -h  show help (default: false)
   
```

### lotus-miner proving check
```
NAME:
   lotus-miner proving check - Check sectors provable

USAGE:
   lotus-miner proving check [command options] <deadlineIdx>

OPTIONS:
   --only-bad          print only bad sectors (default: false)
   --slow              run slower checks (default: false)
   --storage-id value  filter sectors by storage path (path id)
   --faulty            only check faulty sectors (default: false)
   --help, -h          show help (default: false)
   
```

### lotus-miner proving workers
```
NAME:
   lotus-miner proving workers - list workers

USAGE:
   lotus-miner proving workers [command options] [arguments...]

OPTIONS:
   --color     use color in display output (default: depends on output being a TTY)
   --help, -h  show help (default: false)
   
```

### lotus-miner proving compute
```
NAME:
   lotus-miner proving compute - A new cli application

USAGE:
   lotus-miner proving compute command [command options] [arguments...]

COMMANDS:
   windowed-post, window-post  Compute WindowPoSt for a specific deadline
   help, h                     Shows a list of commands or help for one command

OPTIONS:
   --help, -h  show help (default: false)
   
```

##### lotus-miner proving compute windowed-post, window-post
```
```

## lotus-miner storage
```
NAME:
   lotus-miner storage - manage sector storage

USAGE:
   lotus-miner storage command [command options] [arguments...]

DESCRIPTION:
   Sectors can be stored across many filesystem paths. These
   commands provide ways to manage the storage the miner will used to store sectors
   long term for proving (references as 'store') as well as how sectors will be
   stored while moving through the sealing pipeline (references as 'seal').

COMMANDS:
   attach   attach local storage path
   list     list local storage paths
   find     find sector in the storage system
   cleanup  trigger cleanup actions
   locks    show active sector locks
   help, h  Shows a list of commands or help for one command

OPTIONS:
   --help, -h  show help (default: false)
   
```

### lotus-miner storage attach
```
NAME:
   lotus-miner storage attach - attach local storage path

USAGE:
   lotus-miner storage attach [command options] [arguments...]

DESCRIPTION:
   Storage can be attached to the miner using this command. The storage volume
   list is stored local to the miner in $LOTUS_MINER_PATH/storage.json. We do not
   recommend manually modifying this value without further understanding of the
   storage system.
   
   Each storage volume contains a configuration file which describes the
   capabilities of the volume. When the '--init' flag is provided, this file will
   be created using the additional flags.
   
   Weight
   A high weight value means data will be more likely to be stored in this path
   
   Seal
   Data for the sealing process will be stored here
   
   Store
   Finalized sectors that will be moved here for long term storage and be proven
   over time

OPTIONS:
   --init               initialize the path first (default: false)
   --weight value       (for init) path weight (default: 10)
   --seal               (for init) use path for sealing (default: false)
   --store              (for init) use path for long-term storage (default: false)
   --max-storage value  (for init) limit storage space for sectors (expensive for very large paths!)
   --groups value       path group names
   --allow-to value     path groups allowed to pull data from this path (allow all if not specified)
   --help, -h           show help (default: false)
   
```

### lotus-miner storage list
```
NAME:
   lotus-miner storage list - list local storage paths

USAGE:
   lotus-miner storage list command [command options] [arguments...]

COMMANDS:
   sectors  get list of all sector files
   help, h  Shows a list of commands or help for one command

OPTIONS:
   --color     use color in display output (default: depends on output being a TTY)
   --help, -h  show help (default: false)
   
```

#### lotus-miner storage list sectors
```
NAME:
   lotus-miner storage list sectors - get list of all sector files

USAGE:
   lotus-miner storage list sectors [command options] [arguments...]

OPTIONS:
   --color     use color in display output (default: depends on output being a TTY)
   --help, -h  show help (default: false)
   
```

### lotus-miner storage find
```
NAME:
   lotus-miner storage find - find sector in the storage system

USAGE:
   lotus-miner storage find [command options] [sector number]

OPTIONS:
   --help, -h  show help (default: false)
   
```

### lotus-miner storage cleanup
```
NAME:
   lotus-miner storage cleanup - trigger cleanup actions

USAGE:
   lotus-miner storage cleanup [command options] [arguments...]

OPTIONS:
   --removed   cleanup remaining files from removed sectors (default: true)
   --help, -h  show help (default: false)
   
```

### lotus-miner storage locks
```
NAME:
   lotus-miner storage locks - show active sector locks

USAGE:
   lotus-miner storage locks [command options] [arguments...]

OPTIONS:
   --help, -h  show help (default: false)
   
```

## lotus-miner sealing
```
NAME:
   lotus-miner sealing - interact with sealing pipeline

USAGE:
   lotus-miner sealing command [command options] [arguments...]

COMMANDS:
   jobs        list running jobs
   workers     list workers
   sched-diag  Dump internal scheduler state
   abort       Abort a running job
   data-cid    Compute data CID using workers
   help, h     Shows a list of commands or help for one command

OPTIONS:
   --help, -h  show help (default: false)
   
```

### lotus-miner sealing jobs
```
NAME:
   lotus-miner sealing jobs - list running jobs

USAGE:
   lotus-miner sealing jobs [command options] [arguments...]

OPTIONS:
   --color          use color in display output (default: depends on output being a TTY)
   --show-ret-done  show returned but not consumed calls (default: false)
   --help, -h       show help (default: false)
   
```

### lotus-miner sealing workers
```
NAME:
   lotus-miner sealing workers - list workers

USAGE:
   lotus-miner sealing workers [command options] [arguments...]

OPTIONS:
   --color     use color in display output (default: depends on output being a TTY)
   --help, -h  show help (default: false)
   
```

### lotus-miner sealing sched-diag
```
NAME:
   lotus-miner sealing sched-diag - Dump internal scheduler state

USAGE:
   lotus-miner sealing sched-diag [command options] [arguments...]

OPTIONS:
   --force-sched  (default: false)
   --help, -h     show help (default: false)
   
```

### lotus-miner sealing abort
```
NAME:
   lotus-miner sealing abort - Abort a running job

USAGE:
   lotus-miner sealing abort [command options] [callid]

OPTIONS:
   --help, -h  show help (default: false)
   
```

### lotus-miner sealing data-cid
```
NAME:
   lotus-miner sealing data-cid - Compute data CID using workers

USAGE:
   lotus-miner sealing data-cid [command options] [file/url] <padded piece size>

OPTIONS:
   --file-size value  real file size (default: 0)
   --help, -h         show help (default: false)
   
```<|MERGE_RESOLUTION|>--- conflicted
+++ resolved
@@ -7,11 +7,7 @@
    lotus-miner [global options] command [command options] [arguments...]
 
 VERSION:
-<<<<<<< HEAD
-   1.15.4-dev
-=======
-   1.16.0-dev
->>>>>>> 8212b2c5
+   1.17.0-dev
 
 COMMANDS:
    init     Initialize a lotus miner repo
@@ -2053,10 +2049,7 @@
    --deadline value    the deadline to compact the partitions in (default: 0)
    --partitions value  list of partitions to compact sectors in
    --really-do-it      Actually send transaction performing the action (default: false)
-<<<<<<< HEAD
-=======
    --actor value       Specify the address of the miner to run this command
->>>>>>> 8212b2c5
    --help, -h          show help (default: false)
    
 ```
