--- conflicted
+++ resolved
@@ -26,8 +26,6 @@
 var HeartbeatInterval = 10 * time.Second
 var SkippedHeartbeatThresh = HeartbeatInterval * 5
 
-<<<<<<< HEAD
-=======
 // ID identifies sector storage by UUID. One sector storage should map to one
 //  filesystem, local or networked / shared by multiple machines
 type ID string
@@ -84,7 +82,6 @@
 	Primary bool
 }
 
->>>>>>> 731da455
 //go:generate go run github.com/golang/mock/mockgen -destination=mocks/index.go -package=mocks . SectorIndex
 
 type SectorIndex interface { // part of storage-miner api
