--- conflicted
+++ resolved
@@ -382,13 +382,6 @@
 	}
 
 	return ioutil.NopCloser(bytes.NewReader(mgr.pieces[mgr.sectors[sector.ID].pieces[0]][:size])), false, nil
-<<<<<<< HEAD
-}
-
-func (mgr *SectorMgr) IsUnsealed(ctx context.Context, sector storage.SectorRef, offset storiface.UnpaddedByteIndex, size abi.UnpaddedPieceSize) (bool, error) {
-	return false, nil
-=======
->>>>>>> fadc79a4
 }
 
 func (mgr *SectorMgr) StageFakeData(mid abi.ActorID, spt abi.RegisteredSealProof) (storage.SectorRef, []abi.PieceInfo, error) {
@@ -503,11 +496,7 @@
 	return nil
 }
 
-<<<<<<< HEAD
-func (m mockVerif) VerifySeal(svi proof2.SealVerifyInfo) (bool, error) {
-=======
 func (m mockVerifProver) VerifySeal(svi proof5.SealVerifyInfo) (bool, error) {
->>>>>>> fadc79a4
 	plen, err := svi.SealProof.ProofSize()
 	if err != nil {
 		return false, err
