package sectorstorage

import (
	"context"
	"fmt"
	"os"
	"path/filepath"

	"golang.org/x/xerrors"

	"github.com/filecoin-project/go-state-types/abi"

	"github.com/filecoin-project/lotus/extern/sector-storage/storiface"
)

// FaultTracker TODO: Track things more actively
type FaultTracker interface {
	CheckProvable(ctx context.Context, pp abi.RegisteredPoStProof, sectors []abi.SectorID) ([]abi.SectorID, error)
}

// CheckProvable returns unprovable sectors
func (m *Manager) CheckProvable(ctx context.Context, pp abi.RegisteredPoStProof, sectors []abi.SectorID) ([]abi.SectorID, error) {
	var bad []abi.SectorID

	ssize, err := pp.SectorSize()
	if err != nil {
		return nil, err
	}

	// TODO: More better checks
	for _, sector := range sectors {
		err := func() error {
			ctx, cancel := context.WithCancel(ctx)
			defer cancel()

			locked, err := m.index.StorageTryLock(ctx, sector, storiface.FTSealed|storiface.FTCache, storiface.FTNone)
			if err != nil {
				return xerrors.Errorf("acquiring sector lock: %w", err)
			}

			if !locked {
				log.Warnw("CheckProvable Sector FAULT: can't acquire read lock", "sector", sector, "sealed")
				bad = append(bad, sector)
				return nil
			}

<<<<<<< HEAD
			lp, _, err := m.localStore.AcquireSector(ctx, sector, spt, storiface.FTSealed|storiface.FTCache, storiface.FTNone, storiface.PathStorage, storiface.AcquireMove)
=======
			lp, _, err := m.localStore.AcquireSector(ctx, sector, ssize, stores.FTSealed|stores.FTCache, stores.FTNone, stores.PathStorage, stores.AcquireMove)
>>>>>>> 194f5637
			if err != nil {
				log.Warnw("CheckProvable Sector FAULT: acquire sector in checkProvable", "sector", sector, "error", err)
				bad = append(bad, sector)
				return nil
			}

			if lp.Sealed == "" || lp.Cache == "" {
				log.Warnw("CheckProvable Sector FAULT: cache an/or sealed paths not found", "sector", sector, "sealed", lp.Sealed, "cache", lp.Cache)
				bad = append(bad, sector)
				return nil
			}

			toCheck := map[string]int64{
				lp.Sealed:                        1,
				filepath.Join(lp.Cache, "t_aux"): 0,
				filepath.Join(lp.Cache, "p_aux"): 0,
			}

			addCachePathsForSectorSize(toCheck, lp.Cache, ssize)

			for p, sz := range toCheck {
				st, err := os.Stat(p)
				if err != nil {
					log.Warnw("CheckProvable Sector FAULT: sector file stat error", "sector", sector, "sealed", lp.Sealed, "cache", lp.Cache, "file", p, "err", err)
					bad = append(bad, sector)
					return nil
				}

				if sz != 0 {
					if st.Size() != int64(ssize)*sz {
						log.Warnw("CheckProvable Sector FAULT: sector file is wrong size", "sector", sector, "sealed", lp.Sealed, "cache", lp.Cache, "file", p, "size", st.Size(), "expectSize", int64(ssize)*sz)
						bad = append(bad, sector)
						return nil
					}
				}
			}

			return nil
		}()
		if err != nil {
			return nil, err
		}
	}

	return bad, nil
}

func addCachePathsForSectorSize(chk map[string]int64, cacheDir string, ssize abi.SectorSize) {
	switch ssize {
	case 2 << 10:
		fallthrough
	case 8 << 20:
		fallthrough
	case 512 << 20:
		chk[filepath.Join(cacheDir, "sc-02-data-tree-r-last.dat")] = 0
	case 32 << 30:
		for i := 0; i < 8; i++ {
			chk[filepath.Join(cacheDir, fmt.Sprintf("sc-02-data-tree-r-last-%d.dat", i))] = 0
		}
	case 64 << 30:
		for i := 0; i < 16; i++ {
			chk[filepath.Join(cacheDir, fmt.Sprintf("sc-02-data-tree-r-last-%d.dat", i))] = 0
		}
	default:
		log.Warnf("not checking cache files of %s sectors for faults", ssize)
	}
}

var _ FaultTracker = &Manager{}<|MERGE_RESOLUTION|>--- conflicted
+++ resolved
@@ -44,11 +44,7 @@
 				return nil
 			}
 
-<<<<<<< HEAD
-			lp, _, err := m.localStore.AcquireSector(ctx, sector, spt, storiface.FTSealed|storiface.FTCache, storiface.FTNone, storiface.PathStorage, storiface.AcquireMove)
-=======
-			lp, _, err := m.localStore.AcquireSector(ctx, sector, ssize, stores.FTSealed|stores.FTCache, stores.FTNone, stores.PathStorage, stores.AcquireMove)
->>>>>>> 194f5637
+			lp, _, err := m.localStore.AcquireSector(ctx, sector, ssize, storiface.FTSealed|storiface.FTCache, storiface.FTNone, storiface.PathStorage, storiface.AcquireMove)
 			if err != nil {
 				log.Warnw("CheckProvable Sector FAULT: acquire sector in checkProvable", "sector", sector, "error", err)
 				bad = append(bad, sector)
